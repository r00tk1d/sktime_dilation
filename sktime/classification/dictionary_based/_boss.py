# -*- coding: utf-8 -*-
"""BOSS classifiers.

Dictionary based BOSS classifiers based on SFA transform. Contains a single
BOSS and a BOSS ensemble.
"""

__author__ = ["MatthewMiddlehurst", "patrickzib"]
__all__ = ["BOSSEnsemble", "IndividualBOSS", "pairwise_distances"]

from itertools import compress

import numpy as np
from joblib import Parallel, effective_n_jobs
from sklearn.metrics import pairwise
from sklearn.utils import check_random_state, gen_even_slices
from sklearn.utils.extmath import safe_sparse_dot
from sklearn.utils.fixes import delayed
from sklearn.utils.sparsefuncs_fast import csr_row_norms
from sklearn.utils.validation import _num_samples

from sktime.classification.base import BaseClassifier
from sktime.transformations.panel.dictionary_based import SFAFast
from sktime.utils.validation.panel import check_X_y


class BOSSEnsemble(BaseClassifier):
    """Ensemble of bag of Symbolic Fourier Approximation Symbols (BOSS).

    Implementation of BOSS Ensemble from Schäfer (2015). [1]_

    Overview: Input "n" series of length "m" and BOSS performs a grid search over
    a set of parameter values, evaluating each with a LOOCV. It then retains
    all ensemble members within 92% of the best by default for use in the ensemble.
    There are three primary parameters:
        - alpha: alphabet size
        - w: window length
        - l: word length.

    For any combination, a single BOSS slides a window length "w" along the
    series. The w length window is shortened to an "l" length word through
    taking a Fourier transform and keeping the first l/2 complex coefficients.
    These "l" coefficients are then discretized into alpha possible values,
    to form a word length "l". A histogram of words for each
    series is formed and stored.

    Fit involves finding "n" histograms.

    Predict uses 1 nearest neighbor with a bespoke BOSS distance function.

    Parameters
    ----------
    threshold : float, default=0.92
        Threshold used to determine which classifiers to retain. All classifiers
        within percentage `threshold` of the best one are retained.
    max_ensemble_size : int or None, default=500
        Maximum number of classifiers to retain. Will limit number of retained
        classifiers even if more than `max_ensemble_size` are within threshold.
    max_win_len_prop : int or float, default=1
        Maximum window length as a proportion of the series length.
    min_window : int, default=10
        Minimum window size.
    save_train_predictions : bool, default=False
        Save the ensemble member train predictions in fit for use in _get_train_probs
        leave-one-out cross-validation.
    alphabet_size : default = 2
        Number of possible letters (values) for each word.
    n_jobs : int, default=1
        The number of jobs to run in parallel for both `fit` and `predict`.
        ``-1`` means using all processors.
    use_boss_distance : boolean, default=True
        The Boss-distance is an asymmetric distance measure. It provides higher
        accuracy, yet is signifaicantly slower to compute.
    feature_selection: {"chi2", "none", "random"}, default: none
        Sets the feature selections strategy to be used. Chi2 reduces the number
        of words significantly and is thus much faster (preferred). Random also reduces
        the number significantly. None applies not feature selectiona and yields large
        bag of words, e.g. much memory may be needed.
    random_state : int or None, default=None
        Seed for random, integer.

    Attributes
    ----------
    n_classes_ : int
        Number of classes. Extracted from the data.
    classes_ : list
        The classes labels.
    n_instances_ : int
        Number of instances. Extracted from the data.
    n_estimators_ : int
        The final number of classifiers used. Will be <= `max_ensemble_size` if
        `max_ensemble_size` has been specified.
    series_length_ : int
        Length of all series (assumed equal).
    estimators_ : list
       List of DecisionTree classifiers.

    See Also
    --------
    IndividualBOSS, ContractableBOSS

    Notes
    -----
    For the Java version, see
    `TSML <https://github.com/uea-machine-learning/tsml/blob/master/src/main/java/
    tsml/classifiers/dictionary_based/BOSS.java>`_.

    References
    ----------
    .. [1] Patrick Schäfer, "The BOSS is concerned with time series classification
       in the presence of noise", Data Mining and Knowledge Discovery, 29(6): 2015
       https://link.springer.com/article/10.1007/s10618-014-0377-7

    Examples
    --------
    >>> from sktime.classification.dictionary_based import BOSSEnsemble
    >>> from sktime.datasets import load_unit_test
    >>> X_train, y_train = load_unit_test(split="train", return_X_y=True)
    >>> X_test, y_test = load_unit_test(split="test", return_X_y=True)
    >>> clf = BOSSEnsemble(max_ensemble_size=3)
    >>> clf.fit(X_train, y_train)
    BOSSEnsemble(...)
    >>> y_pred = clf.predict(X_test)
    """

    _tags = {
        "capability:train_estimate": True,
        "capability:multithreading": True,
        "classifier_type": "dictionary",
    }

    def __init__(
        self,
        threshold=0.92,
        max_ensemble_size=500,
        max_win_len_prop=1,
        min_window=10,
        save_train_predictions=False,
        feature_selection="none",
        use_boss_distance=True,
        alphabet_size=4,
        n_jobs=1,
        random_state=None,
    ):
        self.threshold = threshold
        self.max_ensemble_size = max_ensemble_size
        self.max_win_len_prop = max_win_len_prop
        self.min_window = min_window

        self.save_train_predictions = save_train_predictions
        self.n_jobs = n_jobs
        self.random_state = random_state
        self.use_boss_distance = use_boss_distance

        self.estimators_ = []
        self.n_estimators_ = 0
        self.series_length_ = 0
        self.n_instances_ = 0
        self.feature_selection = feature_selection

        self._word_lengths = [16, 14, 12, 10, 8]
        self._norm_options = [True, False]
        self.alphabet_size = alphabet_size

        super(BOSSEnsemble, self).__init__()

    def _fit(self, X, y):
        """Fit a boss ensemble on cases (X,y), where y is the target variable.

        Build an ensemble of BOSS classifiers from the training set (X,
        y), through  creating a variable size ensemble of those within a
        threshold of the best.

        Parameters
        ----------
        X : 3D np.array of shape = [n_instances, n_dimensions, series_length]
            The training data.
        y : array-like, shape = [n_instances]
            The class labels.

        Returns
        -------
        self :
            Reference to self.

        Notes
        -----
        Changes state by creating a fitted model that updates attributes
        ending in "_" and sets is_fitted flag to True.
        """
        self.n_instances_, _, self.series_length_ = X.shape

        self.estimators_ = []

        # Window length parameter space dependent on series length
        max_window_searches = self.series_length_ / 4
        max_window = int(self.series_length_ * self.max_win_len_prop)
        win_inc = max(1, int((max_window - self.min_window) / max_window_searches))

        if self.min_window > max_window + 1:
            raise ValueError(
                f"Error in BOSSEnsemble, min_window ="
                f"{self.min_window} is bigger"
                f" than max_window ={max_window}."
                f" Try set min_window to be smaller than series length in "
                f"the constructor, but the classifier may not work at "
                f"all with very short series"
            )
        max_acc = -1
        min_max_acc = -1
        for normalise in self._norm_options:
            for win_size in range(self.min_window, max_window + 1, win_inc):
<<<<<<< HEAD
                # TODO dilation for schleife
                # merken welche dilation am besten war
=======
                # max_word_len = min(self.min_window - 2, self.word_lengths[0])
>>>>>>> cb886264
                boss = IndividualBOSS(
                    win_size,
                    self._word_lengths[0],
                    normalise,
                    self.alphabet_size,
                    save_words=True,
<<<<<<< HEAD
                    # TODO self.dilation_size
                    typed_dict=self.typed_dict,
                    n_jobs=self._threads_to_use,
=======
                    use_boss_distance=self.use_boss_distance,
                    feature_selection=self.feature_selection,
                    n_jobs=self.n_jobs,
>>>>>>> cb886264
                    random_state=self.random_state,
                )
                boss.fit(X, y)

                best_classifier_for_win_size = boss
                best_acc_for_win_size = -1

                # the used word length may be shorter
                best_word_len = boss._transformer.word_length
                # TODO best dilation size (WAHRSCHEINLICH DOCH NICHT HIER sondern im Individual BOSS)

                for n, word_len in enumerate(self._word_lengths):
                    if n > 0 and word_len < boss._transformer.word_length:
                        boss = boss._shorten_bags(word_len, y)

                    boss._accuracy = self._individual_train_acc(
                        boss, y, self.n_instances_, best_acc_for_win_size
                    )

                    if boss._accuracy >= best_acc_for_win_size:
                        best_acc_for_win_size = boss._accuracy
                        best_classifier_for_win_size = boss
                        best_word_len = word_len

                if self._include_in_ensemble(
                    best_acc_for_win_size,
                    max_acc,
                    min_max_acc,
                    len(self.estimators_),
                ):
                    best_classifier_for_win_size._clean()
                    best_classifier_for_win_size._set_word_len(X, y, best_word_len)
                    self.estimators_.append(best_classifier_for_win_size)

                    if best_acc_for_win_size > max_acc:
                        max_acc = best_acc_for_win_size
                        self.estimators_ = list(
                            compress(
                                self.estimators_,
                                [
                                    classifier._accuracy >= max_acc * self.threshold
                                    for c, classifier in enumerate(self.estimators_)
                                ],
                            )
                        )

                    min_max_acc, min_acc_ind = self._worst_ensemble_acc()

                    if len(self.estimators_) > self.max_ensemble_size:
                        if min_acc_ind > -1:
                            del self.estimators_[min_acc_ind]
                            min_max_acc, min_acc_ind = self._worst_ensemble_acc()

        self.n_estimators_ = len(self.estimators_)

        return self

    def _predict(self, X) -> np.ndarray:
        """Predict class values of n instances in X.

        Parameters
        ----------
        X : 3D np.array of shape = [n_instances, n_dimensions, series_length]
            The data to make predictions for.

        Returns
        -------
        y : array-like, shape = [n_instances]
            Predicted class labels.
        """
        rng = check_random_state(self.random_state)
        return np.array(
            [
                self.classes_[int(rng.choice(np.flatnonzero(prob == prob.max())))]
                for prob in self.predict_proba(X)
            ]
        )

    def _predict_proba(self, X) -> np.ndarray:
        """Predict class probabilities for n instances in X.

        Parameters
        ----------
        X : 3D np.array of shape = [n_instances, n_dimensions, series_length]
            The data to make predict probabilities for.

        Returns
        -------
        y : array-like, shape = [n_instances, n_classes_]
            Predicted probabilities using the ordering in classes_.
        """
        sums = np.zeros((X.shape[0], self.n_classes_))

        for clf in self.estimators_:
            preds = clf.predict(X)
            for i in range(0, X.shape[0]):
                sums[i, self._class_dictionary[preds[i]]] += 1
        dists = sums / (np.ones(self.n_classes_) * self.n_estimators_)

        return dists

    def _include_in_ensemble(self, acc, max_acc, min_max_acc, size):
        if acc >= max_acc * self.threshold:
            if size >= self.max_ensemble_size:
                return acc > min_max_acc
            else:
                return True
        return False

    def _worst_ensemble_acc(self):
        min_acc = 1.0
        min_acc_idx = -1

        for c, classifier in enumerate(self.estimators_):
            if classifier._accuracy < min_acc:
                min_acc = classifier._accuracy
                min_acc_idx = c

        return min_acc, min_acc_idx

    def _get_train_probs(self, X, y):
        self.check_is_fitted()
        X, y = check_X_y(X, y, coerce_to_numpy=True, enforce_univariate=True)

        n_instances, _, series_length = X.shape

        if n_instances != self.n_instances_ or series_length != self.series_length_:
            raise ValueError(
                "n_instances, series_length mismatch. X should be "
                "the same as the training data used in fit for generating train "
                "probabilities."
            )

        results = np.zeros((n_instances, self.n_classes_))
        divisors = np.zeros(n_instances)

        if self.save_train_predictions:
            for clf in self.estimators_:
                preds = clf._train_predictions
                for n, pred in enumerate(preds):
                    results[n][self._class_dictionary[pred]] += 1
                    divisors[n] += 1

        else:
            for i, clf in enumerate(self.estimators_):
                if self._transformed_data.shape[1] > 0:
                    distance_matrix = pairwise_distances(
                        clf._transformed_data,
                        use_boss_distance=self.use_boss_distance,
                        n_jobs=self.n_jobs,
                    )

                    preds = []
                    for i in range(n_instances):
                        preds.append(clf._train_predict(i, distance_matrix))

                    for n, pred in enumerate(preds):
                        results[n][self._class_dictionary[pred]] += 1
                        divisors[n] += 1

        for i in range(n_instances):
            results[i] = (
                np.ones(self.n_classes_) * (1 / self.n_classes_)
                if divisors[i] == 0
                else results[i] / (np.ones(self.n_classes_) * divisors[i])
            )

        return results

    def _individual_train_acc(self, boss, y, train_size, lowest_acc):
        correct = 0
        required_correct = int(lowest_acc * train_size)

        # there may be no words if feature selection is too aggressive
        if boss._transformed_data.shape[1] > 0:
            distance_matrix = pairwise_distances(
                boss._transformed_data,
                use_boss_distance=self.use_boss_distance,
                n_jobs=self.n_jobs,
            )

            for i in range(train_size):
                if correct + train_size - i < required_correct:
                    return -1

                c = boss._train_predict(i, distance_matrix)
                if c == y[i]:
                    correct += 1

                if self.save_train_predictions:
                    boss._train_predictions.append(c)

        return correct / train_size

    @classmethod
    def get_test_params(cls, parameter_set="default"):
        """Return testing parameter settings for the estimator.

        Parameters
        ----------
        parameter_set : str, default="default"
            Name of the set of test parameters to return, for use in tests. If no
            special parameters are defined for a value, will return `"default"` set.
            For classifiers, a "default" set of parameters should be provided for
            general testing, and a "results_comparison" set for comparing against
            previously recorded results if the general set does not produce suitable
            probabilities to compare against.

        Returns
        -------
        params : dict or list of dict, default={}
            Parameters to create testing instances of the class.
            Each dict are parameters to construct an "interesting" test instance, i.e.,
            `MyClass(**params)` or `MyClass(**params[i])` creates a valid test instance.
            `create_test_instance` uses the first (or only) dictionary in `params`.
        """
        if parameter_set == "results_comparison":
            return {
                "max_ensemble_size": 5,
                "feature_selection": "none",
                "use_boss_distance": False,
            }
        else:
            return {
                "max_ensemble_size": 2,
                "save_train_predictions": True,
                "feature_selection": "none",
                "use_boss_distance": False,
            }


class IndividualBOSS(BaseClassifier):
    """Single bag of Symbolic Fourier Approximation Symbols (IndividualBOSS).

    Bag of SFA Symbols Ensemble: implementation of a single BOSS Schaffer, the base
    classifier for the boss ensemble.

    Implementation of single BOSS model from Schäfer (2015). [1]_

    This is the underlying classifier for each classifier in the BOSS ensemble.

    Overview: input "n" series of length "m" and IndividualBoss performs a SFA
    transform to form a sparse dictionary of discretised words. The resulting
    dictionary is used with the BOSS distance function in a 1-nearest neighbor.

    Fit involves finding "n" histograms.

    Predict uses 1 nearest neighbor with a bespoke BOSS distance function.

    Parameters
    ----------
    window_size : int
        Size of the window to use in BOSS algorithm.
    word_length : int
        Length of word to use to use in BOSS algorithm.
    norm : bool, default = False
        Whether to normalize words by dropping the first Fourier coefficient.
    alphabet_size : default = 2
        Number of possible letters (values) for each word.
    save_words : bool, default = True
        Whether to keep NumPy array of words in SFA transformation even after
        the dictionary of words is returned. If True, the array is saved, which
        can shorten the time to calculate dictionaries using a shorter
        `word_length` (since the last "n" letters can be removed).
    n_jobs : int, default=1
        The number of jobs to run in parallel for both `fit` and `predict`.
        ``-1`` means using all processors.
    random_state : int or None, default=None
        Seed for random, integer.

    Attributes
    ----------
    n_classes_ : int
        Number of classes. Extracted from the data.
    classes_ : list
        The classes labels.

    See Also
    --------
    BOSSEnsemble, ContractableBOSS

    Notes
    -----
    For the Java version, see
    `TSML <https://github.com/uea-machine-learning/tsml/blob/master/src/main/java/
    tsml/classifiers/dictionary_based/IndividualBOSS.java>`_.

    References
    ----------
    .. [1] Patrick Schäfer, "The BOSS is concerned with time series classification
       in the presence of noise", Data Mining and Knowledge Discovery, 29(6): 2015
       https://link.springer.com/article/10.1007/s10618-014-0377-7

    Examples
    --------
    >>> from sktime.classification.dictionary_based import IndividualBOSS
    >>> from sktime.datasets import load_unit_test
    >>> X_train, y_train = load_unit_test(split="train", return_X_y=True)
    >>> X_test, y_test = load_unit_test(split="test", return_X_y=True)
    >>> clf = IndividualBOSS()
    >>> clf.fit(X_train, y_train)
    IndividualBOSS(...)
    >>> y_pred = clf.predict(X_test)
    """

    _tags = {
        "capability:multithreading": True,
    }

    def __init__(
        self,
        window_size=10,
        word_length=8,
        norm=False,
        alphabet_size=4,
        save_words=False,
        use_boss_distance=True,
        feature_selection="none",
        n_jobs=1,
        random_state=None,
    ):
        self.window_size = window_size
        self.word_length = word_length
        self.norm = norm
        self.alphabet_size = alphabet_size
        self.feature_selection = feature_selection
        self.use_boss_distance = use_boss_distance

        self.save_words = save_words
        self.n_jobs = n_jobs
        self.random_state = random_state

        self._transformer = None
        self._transformed_data = []
        self._class_vals = []
        self._accuracy = 0
        self._subsample = []
        self._train_predictions = []

        super(IndividualBOSS, self).__init__()

    def _fit(self, X, y):
        """Fit a single boss classifier on n_instances cases (X,y).

        Parameters
        ----------
        X : 3D np.array of shape = [n_instances, n_dimensions, series_length]
            The training data.
        y : array-like, shape = [n_instances]
            The class labels.

        Returns
        -------
        self :
            Reference to self.

        Notes
        -----
        Changes state by creating a fitted model that updates attributes
        ending in "_" and sets is_fitted flag to True.
        """
        self._transformer = SFAFast(
            word_length=self.word_length,
            alphabet_size=self.alphabet_size,
            window_size=self.window_size,
            norm=self.norm,
            bigrams=False,
            remove_repeat_words=True,
            save_words=self.save_words,
            n_jobs=self.n_jobs,
            feature_selection=self.feature_selection,
            random_state=self.random_state,
        )

<<<<<<< HEAD
        #TODO hier auch?

        sfa = self._transformer.fit_transform(X)
        self._transformed_data = sfa[0]
=======
        self._transformed_data = self._transformer.fit_transform(X, y)
>>>>>>> cb886264
        self._class_vals = y

        return self

    def _predict(self, X):
        """Predict class values of all instances in X.

        Parameters
        ----------
        X : 3D np.array of shape = [n_instances, n_dimensions, series_length]
            The data to make predictions for.

        Returns
        -------
        y : array-like, shape = [n_instances]
            Predicted class labels.
        """

        # TODO X_2.self dilation emthode
        test_bags = self._transformer.transform(X)
        classes = np.zeros(test_bags.shape[0], dtype=type(self._class_vals[0]))

        if self._transformed_data.shape[1] > 0:
            distance_matrix = pairwise_distances(
                test_bags,
                self._transformed_data,
                use_boss_distance=self.use_boss_distance,
                n_jobs=self.n_jobs,
            )

            for i in range(test_bags.shape[0]):
                min_pos = np.argmin(distance_matrix[i])
                classes[i] = self._class_vals[min_pos]
        else:
            # set to most frequent element
            counts = np.bincount(self._class_vals)
            classes[:] = np.argmax(counts)

        return classes

    def _train_predict(self, train_num, distance_matrix):
        distance_vector = distance_matrix[train_num]
        min_pos = np.argmin(distance_vector)
        return self._class_vals[min_pos]

    def _shorten_bags(self, word_len, y):
        new_boss = IndividualBOSS(
            self.window_size,
            word_len,
            self.norm,
            self.alphabet_size,
            save_words=self.save_words,
            use_boss_distance=self.use_boss_distance,
            feature_selection=self.feature_selection,
            n_jobs=self.n_jobs,
            random_state=self.random_state,
        )
        new_boss._transformer = self._transformer
        new_bag = new_boss._transformer._shorten_bags(word_len, y)
        new_boss._transformed_data = new_bag
        new_boss._class_vals = self._class_vals
        new_boss.n_classes_ = self.n_classes_
        new_boss.classes_ = self.classes_
        new_boss._class_dictionary = self._class_dictionary
        new_boss._is_fitted = True

        return new_boss

    def _clean(self):
        self._transformer.words = None
        self._transformer.save_words = False

    def _set_word_len(self, X, y, word_len):
        self.word_length = word_len

        # we have to retrain feature selection for now
        # might be optimized by remembering feature_dicts
        self._transformer.word_length = min(self._transformer.word_length, word_len)
        self._transformed_data = self._transformer.fit_transform(X, y)


def _dist_wrapper(dist_matrix, X, Y, s, XX_all=None, XY_all=None):
    """Write in-place to a slice of a distance matrix."""
    for i in range(s.start, s.stop):
        dist_matrix[i] = boss_distance(X, Y, i, XX_all, XY_all)


def pairwise_distances(X, Y=None, use_boss_distance=False, n_jobs=1):
    """Find the euclidean distance between all pairs of bop-models."""
    if use_boss_distance:
        if Y is None:
            Y = X

        XX_row_norms = csr_row_norms(X)
        XY = safe_sparse_dot(X, Y.T, dense_output=True)

        distance_matrix = np.zeros((X.shape[0], Y.shape[0]))

        if n_jobs > 1:
            Parallel(n_jobs=n_jobs, backend="threading")(
                delayed(_dist_wrapper)(distance_matrix, X, Y, s, XX_row_norms, XY)
                for s in gen_even_slices(_num_samples(X), effective_n_jobs(n_jobs))
            )
        else:
            for i in range(len(distance_matrix)):
                distance_matrix[i] = boss_distance(X, Y, i, XX_row_norms, XY)

    else:
        distance_matrix = pairwise.pairwise_distances(X, Y, n_jobs=n_jobs)

    if X is Y or Y is None:
        np.fill_diagonal(distance_matrix, np.inf)

    return distance_matrix


# @njit(cache=True, fastmath=True)
def boss_distance(X, Y, i, XX_all=None, XY_all=None):
    """Find the distance between two histograms.

    This returns the distance between first and second dictionaries, using a non-
    symmetric distance measure. It is used to find the distance between historgrams
    of words.

    This distance function is designed for sparse matrix, represented as either a
    dictionary or an arrray. It only measures the distance between counts present in
    the first dictionary and the second. Hence dist(a,b) does not necessarily equal
    dist(b,a).

    Parameters
    ----------
    X : sparse matrix
        Base dictionary used in distance measurement.
    Y : sparse matrix
        Second dictionary that will be used to measure distance from `first`.
    i : int
        index of current element

    Returns
    -------
    dist : float
        The boss distance between the first and second dictionaries.
    """
    mask = X[i].nonzero()[1]
    if XX_all is None:
        XX = csr_row_norms(X[i])
    else:
        XX = XX_all[i]
    if XY_all is None:
        XY = safe_sparse_dot(X[i], Y.T, dense_output=True)
    else:
        XY = XY_all[i]

    YY = csr_row_norms(Y[:, mask])
    A = XX - 2 * XY + YY
    np.maximum(A, 0, out=A)
    return A<|MERGE_RESOLUTION|>--- conflicted
+++ resolved
@@ -194,9 +194,11 @@
 
         # Window length parameter space dependent on series length
         max_window_searches = self.series_length_ / 4
+
         max_window = int(self.series_length_ * self.max_win_len_prop)
-        win_inc = max(1, int((max_window - self.min_window) / max_window_searches))
-
+        win_inc = int((max_window - self.min_window) / max_window_searches)
+        if win_inc < 1:
+            win_inc = 1
         if self.min_window > max_window + 1:
             raise ValueError(
                 f"Error in BOSSEnsemble, min_window ="
@@ -210,27 +212,16 @@
         min_max_acc = -1
         for normalise in self._norm_options:
             for win_size in range(self.min_window, max_window + 1, win_inc):
-<<<<<<< HEAD
-                # TODO dilation for schleife
-                # merken welche dilation am besten war
-=======
                 # max_word_len = min(self.min_window - 2, self.word_lengths[0])
->>>>>>> cb886264
                 boss = IndividualBOSS(
                     win_size,
                     self._word_lengths[0],
                     normalise,
                     self.alphabet_size,
                     save_words=True,
-<<<<<<< HEAD
-                    # TODO self.dilation_size
-                    typed_dict=self.typed_dict,
-                    n_jobs=self._threads_to_use,
-=======
                     use_boss_distance=self.use_boss_distance,
                     feature_selection=self.feature_selection,
                     n_jobs=self.n_jobs,
->>>>>>> cb886264
                     random_state=self.random_state,
                 )
                 boss.fit(X, y)
@@ -605,14 +596,7 @@
             random_state=self.random_state,
         )
 
-<<<<<<< HEAD
-        #TODO hier auch?
-
-        sfa = self._transformer.fit_transform(X)
-        self._transformed_data = sfa[0]
-=======
         self._transformed_data = self._transformer.fit_transform(X, y)
->>>>>>> cb886264
         self._class_vals = y
 
         return self
